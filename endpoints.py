from fastapi import FastAPI
import os
from fastapi.middleware.cors import CORSMiddleware
from pydantic import BaseModel
from typing import List, Union
from chat_bot.conversation_handler import ConversationHandler
from backend.data_retrieval.data_handler import DataHandler
from fastapi.responses import FileResponse
import aiohttp
from dotenv import load_dotenv
import time
import json
import asyncio

load_dotenv()

app = FastAPI()

# Add CORSMiddleware to allow cross-origin requests
app.add_middleware(
    CORSMiddleware,
    allow_origins=["https://psu.instructure.com", 
                   "https://canvasclassmate.me"],  # Allowed origins
    allow_credentials=True,
    allow_methods=["*"],  # Allow all HTTP methods (GET, POST, etc.)
    allow_headers=["*"],  # Allow all headers
)

#pydantic models for pipeline
class ContextPair(BaseModel):
    message: str
    function: List[str]

class ContextEntry(BaseModel):
    role: str
    content: List[ContextPair]

class ClassesDict(BaseModel):
    id: str
    name: str
    selected: bool

class ContextEntry2(BaseModel):
    role: str
    user_id: str
    domain: str
    recentDocs: List[str]
    content: List[str]
    classes: List[ClassesDict]

class ContextObject(BaseModel):
    context: List[Union[ContextEntry, ContextEntry2]]

#pydantic models for class updates
class PushClassesObject(BaseModel):
    user_id: str
    domain: str
    classes: List[ClassesDict]


# Root directory for testing connection
@app.get('/')
async def root():
    return {'response': 'Sample API Return'}

# Enter main prompt pipeline and return response
@app.post('/endpoints/mainPipelineEntry', response_model=ContextObject)
async def mainPipelineEntry(contextArray: ContextObject): 
    """
    This endpoint is the main entry point for the chatbot.
    It will check if the user has any chat requirements, and if not, it will process the user's message.
    If the user has chat requirements, it will return an error message.

    ===============================================
    
    inputs:
    contextArray: ContextObject

    outputs:
    ContextObject or {"message": str}

    ===============================================

    This endpoint is called when the user sends a message to the chatbot.
    """
   
    #[{"role": "assistant", "content": [{"message":"", "function": [""]}]},
    # {"role": "user", "id": "", "domain": "","recentDocs": [], "content": [], "classes": []}];
    chat_requirements = await check_chat_requirements(contextArray)
    print("these are the chat requirements: ", chat_requirements)
    if chat_requirements == "None":
            

        print("\n=== STAGE 1: Starting mainPipelineEntry ===")
        context_data = contextArray.context
        user_context = context_data[1]
        user_id = user_context.user_id
        user_domain = user_context.domain

        
        handler = DataHandler(user_id, user_domain)
        user_data = handler.grab_user_data()
        user_name = user_data["user_metadata"]["name"]
        user_token = user_data["user_metadata"]["token"]
        
        print("=== STAGE 2: Processing context data ===")
        # Handle both dictionary and Pydantic model access
        
        courses = {}  # Changed to a single dictionary

        for class_info in user_context.classes:
            if class_info.selected == True:
                # Remove 'course_' prefix from ID and store as a simple key-value pair
                course_id = class_info.id.replace('course_', '')
                courses[class_info.name] = course_id
        
        print("=== STAGE 3: Initializing ConversationHandler ===")
        conversation_handler = ConversationHandler(student_name=user_name, student_id=f"user_{user_id}", courses=courses,domain=user_domain,chat_history=contextArray,canvas_api_token=user_token)
        
        print("=== STAGE 4: Transforming user message ===")
        chat_history = conversation_handler.transform_user_message(contextArray)
        
        print("=== STAGE 5: Processing chat history ===")
        response = await conversation_handler.process_user_message(chat_history)
        
        print("=== STAGE 6: Returning response ===\n")
        return response  # Return the modified Context
    else:
        contextArray.context[0].content[0] = {"message": chat_requirements,"function":[""]}
        return contextArray



@app.get('/endpoints/pullCourses')
async def pullCourses(user_id, domain):
    """
    This endpoint is used to pull courses from the canvas api and return for display.

    ===============================================

    inputs:
    user_id: int eg. 1242323
    domain: str eg. "psu.instructure.com"

    outputs:
    {"courses": List[ClassesDict]}

    ===============================================

    Call this endpoint when the user first loads the settings page.
    """
    #pull access token from database given parameters
    #pull classes from canvas api and return for display
    
    #pull user data from database given parameters
    handler = DataHandler(user_id, domain)

    user_data = handler.grab_user_data()
    
    #pull courses selected from user data
    courses_selected = user_data["user_metadata"]["courses_selected"]
    all_courses = []
    courses_added = []    
    
    #only one course is in each course object, but we still need to iterate through the course object to get the course id and course name
    for course_id, course_name in courses_selected.items():
            course_formatted = ClassesDict(id=course_id, name=course_name, selected=True)
            all_courses += [course_formatted]
            courses_added += [course_id]
    
    courses = []
    
    #pull all classes from canvas api

    page_number = 1
    async with aiohttp.ClientSession() as session:
        headers = {"Authorization": f"Bearer {handler.grab_user_data()['user_metadata']['token']}"}
        while True:
            async with session.get(
                f"{handler.API_URL}/courses/",
                params={"enrollment_state": "active", "include[]": ["all_courses", "syllabus_body"], "page": page_number},
                headers=headers
            ) as response:
                if response.status == 200:
                    courses_data = await response.json()
                    if not courses_data:  # Break if no more courses are returned
                        break
                    courses += courses_data
                else:
                    return {"message": "Error pulling courses from Canvas API"}
            page_number += 1
    
    #iterate through all classes and if not in courses_added, add to all_classes
    for course in courses:

        if str(course.get("id")) not in courses_added and course.get("name"):
            course_formatted = ClassesDict(id=course.get("id"), name=course.get("name"), selected=False)
            all_courses += [course_formatted]
            courses_added += [str(course.get("id"))]

    #classes are returned in the format {course_id: course_name}
    return {'courses': all_courses}

@app.post('/endpoints/pushCourses')
async def pushCourses(classesData: PushClassesObject):
    """
    This endpoint is used to push courses to the database.

    ===============================================

    inputs:
    user_id: int
    domain: str
    courses: List[ClassesDict]

    outputs:
    {"message": str}

    ===============================================

    Call this endpoint when the user selects or deselects a course then clicks the save button.
    """
    #push courses to database
    #courses are returned in the format {course_id: course_name}
    courses_selected = {}
    #for each ClassesDict object, if selected is true, add to courses_selected dictionary
    for course in classesData.classes:
        
        if course.selected == True:
            courses_selected[course.id] = course.name
    
    handler = DataHandler(classesData.user_id, classesData.domain)
    
    handler.update_courses_selected(courses_selected)
    #after updating courses_selected, update the user data to ensure all data only exists if the user has selected the course
    handler.update_user_data()

    return {'message': "Courses pushed to database"}


# call this endpoint to force a user to re-authenticate whenever browser cache is empty
@app.get('/endpoints/initiate_user')
async def initate_user(domain: str):
    """
    This endpoint is used to force a user to re-authenticate and generate a new token.
    
    call this endpoint when the token is expired, or when the user_id is not found in the database.

    ===============================================
    
    inputs:
    domain: str

    outputs:
    {"user_id": int}
    
    ===============================================

    check on reload of page if user_id --IS NOT-- found in database, and if so, call this endpoint.
    """
<<<<<<< HEAD
    try:
        token = await oauthTokenGenerator()
=======
    #hardcode token until we have access to developer keys to run oauth2
    #we will redirect to oauth page later
    token = await oauthTokenGenerator()

    #get user id from canvas api
    async with aiohttp.ClientSession() as session:
>>>>>>> 12836b69

        # Get user info (async)
        async with aiohttp.ClientSession() as session:
            async with session.get(
                f"https://{domain}/api/v1/users/self",
                headers={"Authorization": f"Bearer {token}"}
            ) as response:
                response.raise_for_status()
                user_info = await response.json()
                user_id = user_info["id"]

        handler = DataHandler(user_id, domain, token)

        if handler.has_saved_data():
            handler.update_token(token)
        else:
            result = handler.initiate_user_data()  # Synchronous call
            if "Error" in result:
                return {"message": result}

        return {'user_id': user_id}

    except aiohttp.ClientError as e:
        return {"message": f"Canvas API error: {str(e)}"}
    except Exception as e:
        return {"message": f"Initialization failed: {str(e)}"}

@app.put('/endpoints/checkAndUpdateUserData')
async def checkAndUpdateUserData(user_id, domain):
    """
    This endpoint is used to check if the user data is outdated and update it if necessary.

    ===============================================

    inputs:
    user_id: int
    domain: str

    outputs:
    {"message": str}

    ===============================================

    check on reload of page if user_id --IS-- found in database, and if so, call this endpoint.
    """
    handler = DataHandler(user_id, domain)
    user_data = handler.grab_user_data()

    #check if token is expired
    if time.time() - user_data["user_metadata"]["token_updated_at"] > 3600:
        token = await oauthTokenGenerator()
        handler.update_token(token)

    #check if user data is outdated
    if time.time() - user_data["user_metadata"]["last_updated"] > 21600:
        handler.update_user_data()
        return {"message": "User data updated"}
    
    else:
        return {"message": "User data not updated"}

async def check_chat_requirements(contextArray: ContextObject):
    """
    This function is used to check if the user has any chat requirements missing

    ===============================================

    inputs:
    contextArray: ContextObject

    outputs:
    message: str

    ===============================================

    this function is called in the mainPipelineEntry endpoint.
    """
    #check if user has selected any courses
    #check if user has a valid user id
    user_context = contextArray.context[1]

    #if user data update is currently in progress, return error message
    #if await check_update_status(user_context.user_id, user_context.domain):
    #    return "User data update currently in progress, please try again in a few minutes"
    
    #if there are no courses selected, tell user to select courses in the settings page by returning error message

    for i in range(len(user_context.classes)):
        if user_context.classes[i].selected == True:
            return "None"
    
    return "Please select at least one course in the settings page to continue"
    

@app.get('/endpoints/check_update_status')
async def check_update_status(user_id, domain):
    """
    This endpoint is used to check if the user data is currently being updated.

    ===============================================

    inputs:
    user_id: int
    domain: str

    outputs:
    is_updating: bool

    ===============================================

    call this endpoint whenever a user tries to update courses_selected by hitting the save button, 
    main pipline entry handles the case of when user tries to chat while update is in progress.
    """
    handler = DataHandler(user_id, domain)
    user_data = handler.grab_user_data()
    return user_data["user_metadata"]["is_updating"]

async def oauthTokenGenerator():
    """
    token generator for oauth2
    
    ===============================================

    hardcoded token until we have access to developer keys to run oauth2
    """
    #we will use oauth2 to generate a token
    #for now, we will use a hardcoded token
    token = os.getenv("CANVAS_API_TOKEN")
    return token

#returns the stored pdf
@app.get("/endpoints/pullNotes")
async def pullPDF(domain, user_id):
    handler = DataHandler(user_id, domain)
    pdf_path = f"media_output/{handler.domain}/{user_id}/output.pdf"
    return FileResponse(pdf_path, media_type='application/pdf', filename="your_file.pdf")




async def testendpoints():
    return await initate_user("psu.instructure.com")

asyncio.run(testendpoints())<|MERGE_RESOLUTION|>--- conflicted
+++ resolved
@@ -258,17 +258,8 @@
 
     check on reload of page if user_id --IS NOT-- found in database, and if so, call this endpoint.
     """
-<<<<<<< HEAD
     try:
         token = await oauthTokenGenerator()
-=======
-    #hardcode token until we have access to developer keys to run oauth2
-    #we will redirect to oauth page later
-    token = await oauthTokenGenerator()
-
-    #get user id from canvas api
-    async with aiohttp.ClientSession() as session:
->>>>>>> 12836b69
 
         # Get user info (async)
         async with aiohttp.ClientSession() as session:
@@ -404,12 +395,4 @@
 async def pullPDF(domain, user_id):
     handler = DataHandler(user_id, domain)
     pdf_path = f"media_output/{handler.domain}/{user_id}/output.pdf"
-    return FileResponse(pdf_path, media_type='application/pdf', filename="your_file.pdf")
-
-
-
-
-async def testendpoints():
-    return await initate_user("psu.instructure.com")
-
-asyncio.run(testendpoints())+    return FileResponse(pdf_path, media_type='application/pdf', filename="your_file.pdf")