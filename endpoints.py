--- conflicted
+++ resolved
@@ -7,11 +7,6 @@
 from backend.data_retrieval.data_handler import DataHandler
 import aiohttp
 from dotenv import load_dotenv
-<<<<<<< HEAD
-import requests
-=======
-import os
->>>>>>> ca5c325e
 import time
 import json
 load_dotenv()
